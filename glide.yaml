package: github.com/projectcalico/felix
homepage: https://projectcalico.org
license: Apache-2.0
owners:
- name: Rob Brockbank
  email: rob@tigera.io
import:
- package: github.com/coreos/etcd
  version: v3.3.0
  subpackages:
  - client
  - pkg/transport
# gRPC version that etcd requires.
- package: google.golang.org/grpc
  version: v1.7.5
- package: github.com/docopt/docopt-go
  version: ^0.6.2
- package: github.com/ghodss/yaml
  version: ^1.0.0
- package: github.com/golang/glog
- package: github.com/kelseyhightower/envconfig
  version: ^1.3.0
- package: golang.org/x/net
  version: 66aacef3dd8a676686c7ae3716979581e8b03c47
  subpackages:
  - context
- package: golang.org/x/sys
  version: 88d2dcc510266da9f7f8c7f34e1940716cab5f5c
  subpackages:
  - unix
  - windows
- package: gopkg.in/go-playground/validator.v8
- package: github.com/satori/go.uuid
  version: ^1.1.0
- package: github.com/go-ini/ini
  version: ^1.21.0
- package: github.com/projectcalico/libcalico-go
<<<<<<< HEAD
  version: feature-policy-api
=======
  version: 16a16d0960511310db4772874de7650ab2967827
>>>>>>> d140021f
  subpackages:
  - lib
- package: github.com/sirupsen/logrus
  version: ^1.0.3
- package: github.com/kardianos/osext
- package: github.com/mipearson/rfw
- package: github.com/prometheus/client_golang
  version: v0.9.0-pre1
- package: github.com/gogo/protobuf
  version: ^0.5.0
- package: github.com/vishvananda/netlink
- package: golang.org/x/sys
  # Current master, pinned for github.com/vishvananda/netlink
  version: dd2ff4accc098aceecb86b36eaa7829b2a17b1c9
- package: github.com/onsi/ginkgo
  version: ^1.4.0
- package: github.com/onsi/gomega
  version: ^1.1.0
- package: k8s.io/client-go
  version: 82aa063804cf055e16e8911250f888bc216e8b61
- package: github.com/projectcalico/typha
<<<<<<< HEAD
  version: feature-policy-api
=======
  version: edfcfd8e008cf14b4a1fa471d00a251e63d0fa6f
>>>>>>> d140021f
  subpackages:
  - pkg/syncclient
- package: github.com/emicklei/go-restful
  version: v1.2
- package: github.com/containernetworking/cni
  version: v0.5.2
- package: github.com/jbenet/go-reuseport
  repo: https://github.com/fasaxc/go-reuseport.git
  version: disable-dial-check
- package: github.com/jbenet/go-sockaddr
  version: 2e7ea655c10e4d4d73365f0f073b81b39cb08ee1
  subpackages:
  - net
- package: github.com/Microsoft/go-winio
  version: 78439966b38d69bf38227fbf57ac8a6fee70f69a
- package: github.com/Microsoft/hcsshim
  version: 34a629f78a5d50f7de07727e41a948685c45e026
- package: google.golang.org/genproto
  subpackages:
  - googleapis
- package: github.com/prometheus/procfs
  version: f98634e408857669d61064b283c4cde240622865
  subpackages:
  - xfs
<|MERGE_RESOLUTION|>--- conflicted
+++ resolved
@@ -35,11 +35,7 @@
 - package: github.com/go-ini/ini
   version: ^1.21.0
 - package: github.com/projectcalico/libcalico-go
-<<<<<<< HEAD
-  version: feature-policy-api
-=======
-  version: 16a16d0960511310db4772874de7650ab2967827
->>>>>>> d140021f
+  version: 3be72c2105351f081f6e5c71e1fe036ca71ec343
   subpackages:
   - lib
 - package: github.com/sirupsen/logrus
@@ -51,9 +47,6 @@
 - package: github.com/gogo/protobuf
   version: ^0.5.0
 - package: github.com/vishvananda/netlink
-- package: golang.org/x/sys
-  # Current master, pinned for github.com/vishvananda/netlink
-  version: dd2ff4accc098aceecb86b36eaa7829b2a17b1c9
 - package: github.com/onsi/ginkgo
   version: ^1.4.0
 - package: github.com/onsi/gomega
@@ -61,11 +54,7 @@
 - package: k8s.io/client-go
   version: 82aa063804cf055e16e8911250f888bc216e8b61
 - package: github.com/projectcalico/typha
-<<<<<<< HEAD
-  version: feature-policy-api
-=======
-  version: edfcfd8e008cf14b4a1fa471d00a251e63d0fa6f
->>>>>>> d140021f
+  version: ad2633003df694deb8ebaf345c10a53452632258
   subpackages:
   - pkg/syncclient
 - package: github.com/emicklei/go-restful
